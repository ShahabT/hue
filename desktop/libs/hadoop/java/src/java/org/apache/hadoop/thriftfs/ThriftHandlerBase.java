/**
 * Licensed to Cloudera, Inc. under one
 * or more contributor license agreements.  See the NOTICE file
 * distributed with this work for additional information
 * regarding copyright ownership.  Cloudera, Inc. licenses this file
 * to you under the Apache License, Version 2.0 (the
 * "License"); you may not use this file except in compliance
 * with the License.  You may obtain a copy of the License at
 *
 *     http://www.apache.org/licenses/LICENSE-2.0
 *
 * Unless required by applicable law or agreed to in writing, software
 * distributed under the License is distributed on an "AS IS" BASIS,
 * WITHOUT WARRANTIES OR CONDITIONS OF ANY KIND, either express or implied.
 * See the License for the specific language governing permissions and
 * limitations under the License.
 */

package org.apache.hadoop.thriftfs;

import java.security.PrivilegedAction;
import java.security.PrivilegedExceptionAction;
import java.util.ArrayList;
import java.util.Collection;
import java.util.HashMap;
import java.util.List;
import java.util.Map;

import org.apache.commons.logging.Log;
import org.apache.commons.logging.LogFactory;
import org.apache.hadoop.security.UserGroupInformation;
import org.apache.hadoop.util.VersionInfo;
import org.apache.hadoop.metrics.ContextFactory;
import org.apache.hadoop.metrics.spi.OutputRecord;

import org.apache.hadoop.thriftfs.api.HadoopServiceBase;
import org.apache.hadoop.thriftfs.api.IOException;
import org.apache.hadoop.thriftfs.api.MetricsContext;
import org.apache.hadoop.thriftfs.api.MetricsRecord;
import org.apache.hadoop.thriftfs.api.RequestContext;
import org.apache.hadoop.thriftfs.api.RuntimeInfo;
import org.apache.hadoop.thriftfs.api.StackTraceElement;
import org.apache.hadoop.thriftfs.api.ThreadStackTrace;

/**
 * Base class to provide some utility functions for thrift plugin handlers
 */
public abstract class ThriftHandlerBase implements HadoopServiceBase.Iface {
  protected final ThriftServerContext serverContext;
  static final Log LOG = LogFactory.getLog(ThriftHandlerBase.class);

  public ThriftHandlerBase(ThriftServerContext serverContext) {
    this.serverContext = serverContext;
  }

  /**
   * Return the version info of this server
   */
  public org.apache.hadoop.thriftfs.api.VersionInfo getVersionInfo(
    RequestContext ctx) {
    org.apache.hadoop.thriftfs.api.VersionInfo vi =
      new org.apache.hadoop.thriftfs.api.VersionInfo();
    vi.version = VersionInfo.getVersion();
    vi.revision = VersionInfo.getRevision();
    vi.compileDate = VersionInfo.getDate();
    vi.compilingUser = VersionInfo.getUser();
    vi.url = VersionInfo.getUrl();
    vi.buildVersion = VersionInfo.getBuildVersion();
    return vi;
  }

  /**
   * Return lots of status info about this server
   */
  public RuntimeInfo getRuntimeInfo(RequestContext ctx) {
    RuntimeInfo ri = new RuntimeInfo();
    ri.totalMemory = Runtime.getRuntime().totalMemory();
    ri.freeMemory = Runtime.getRuntime().freeMemory();
    ri.maxMemory = Runtime.getRuntime().maxMemory();

    return ri;
  }

  public List<MetricsContext> getAllMetrics(RequestContext reqCtx)
    throws org.apache.hadoop.thriftfs.api.IOException {
    List<MetricsContext> ret = new ArrayList<MetricsContext>();

    try {
      Collection<org.apache.hadoop.metrics.MetricsContext> allContexts = 
        ContextFactory.getFactory().getAllContexts();
      for (org.apache.hadoop.metrics.MetricsContext ctx : allContexts) {
        ret.add(metricsContextToThrift(ctx));
      }
    } catch (java.io.IOException ioe) {
      LOG.warn("getAllMetrics() failed", ioe);
      throw ThriftUtils.toThrift(ioe);
    }
    return ret;
  }

  public MetricsContext getMetricsContext(RequestContext context, String name)
    throws org.apache.hadoop.thriftfs.api.IOException {
    try {
      return metricsContextToThrift( ContextFactory.getFactory().getContext(name) );
    } catch (Throwable t) {
      LOG.warn("getMetricsContext(" + name + ") failed", t);
      throw ThriftUtils.toThrift(t);
    }
  }

  private MetricsContext metricsContextToThrift(
    org.apache.hadoop.metrics.MetricsContext ctx) {
    MetricsContext tCtx = new MetricsContext();
    tCtx.name = ctx.getContextName();
    tCtx.isMonitoring = ctx.isMonitoring();
    tCtx.period = ctx.getPeriod();
    tCtx.records = new HashMap<String, List<MetricsRecord>>();

    for (Map.Entry<String, Collection<OutputRecord>> entry :
           ctx.getAllRecords().entrySet()) {

      ArrayList<MetricsRecord> recs = new ArrayList<MetricsRecord>();
      for (OutputRecord outputRec : entry.getValue()) {
        MetricsRecord tRec = metricsRecordToThrift(outputRec);
        recs.add(tRec);
      }

      tCtx.records.put(entry.getKey(), recs);
    }

    return tCtx;
  }

  private MetricsRecord metricsRecordToThrift(OutputRecord outputRec) {
    MetricsRecord tRec = new MetricsRecord();

    // Thriftify tags
    tRec.tags = new HashMap<String, String>();
    for (Map.Entry<String, Object> tag : outputRec.getTagsCopy().entrySet()) {
      tRec.tags.put(tag.getKey(), String.valueOf(tag.getValue()));
    }

    // Thriftify metrics
    tRec.metrics = new HashMap<String, Long>();
    for (Map.Entry<String, Number> metric : outputRec.getMetricsCopy().entrySet()) {
      tRec.metrics.put(metric.getKey(), metric.getValue().longValue());
    }

    return tRec;
  }

  /**
   * Return a list of threads that currently exist with their stack traces
   */
  public List<ThreadStackTrace> getThreadDump(RequestContext ctx) {
    List<ThreadStackTrace> dump = new ArrayList<ThreadStackTrace>();

    Map<Thread, java.lang.StackTraceElement[]> traces = Thread.getAllStackTraces();
    for (Map.Entry<Thread, java.lang.StackTraceElement[]> entry : traces.entrySet()) {
      final Thread t = entry.getKey();
      final java.lang.StackTraceElement[] frames = entry.getValue();

      ThreadStackTrace tst = new ThreadStackTrace();
      tst.threadName = t.getName();
      tst.threadStringRepresentation = String.valueOf(t);
      tst.isDaemon = t.isDaemon();
      tst.stackTrace = new ArrayList<StackTraceElement>();
      for (java.lang.StackTraceElement ste : frames) {
        StackTraceElement tFrame = new StackTraceElement();
        tFrame.className = ste.getClassName();
        tFrame.fileName = ste.getFileName();
        tFrame.lineNumber = ste.getLineNumber();
        tFrame.methodName = ste.getMethodName();
        tFrame.isNativeMethod = ste.isNativeMethod();
        tFrame.stringRepresentation = String.valueOf(ste);
        tst.stackTrace.add(tFrame);
      }
      dump.add(tst);
    }
    return dump;
  }

  /**
   * The methods below should be called by all RPCs with the request context
   * passed in, whenever said RPCs are accessing Hadoop-internal methods. These
   * assume the authentication role of the requester.
   *
   * Most of the time you can just wrap the entire contents of the method with
   * these methods. If, however, your RPC needs to throw an exception not of
   * type IOException, then you may need to wrap only the portions which
   * actually touch Hadoop, and then throw your own exception(s) based on the
   * result of these calls.
   */
  protected <T> T assumeUserContextAndExecute(RequestContext ctx, PrivilegedExceptionAction<T> action) throws IOException {
    try {
<<<<<<< HEAD
      return UserGroupInformation.createProxyUser(ctx.confOptions.get("effective_user"), UserGroupInformation.getLoginUser()).doAs(action);
=======
      return UserGroupInformation.createProxyUser(
        ctx.confOptions.get("effective_user"),
        UserGroupInformation.getCurrentUser()).doAs(action);
>>>>>>> b626a2f3
    } catch (Throwable e) {
      throw ThriftUtils.toThrift(e);
    }
  }

  protected <T> T assumeUserContextAndExecute(RequestContext ctx, PrivilegedAction<T> action) {
    try {
      return UserGroupInformation.createProxyUser(ctx.confOptions.get("effective_user"),
<<<<<<< HEAD
          UserGroupInformation.getLoginUser()).doAs(action);
=======
          UserGroupInformation.getCurrentUser()).doAs(action);
>>>>>>> b626a2f3
    } catch (java.io.IOException e) {
      // This should only be thrown in the event getLoginUser() fails.
      throw new Error(e);
    }
  }

}<|MERGE_RESOLUTION|>--- conflicted
+++ resolved
@@ -193,13 +193,9 @@
    */
   protected <T> T assumeUserContextAndExecute(RequestContext ctx, PrivilegedExceptionAction<T> action) throws IOException {
     try {
-<<<<<<< HEAD
-      return UserGroupInformation.createProxyUser(ctx.confOptions.get("effective_user"), UserGroupInformation.getLoginUser()).doAs(action);
-=======
       return UserGroupInformation.createProxyUser(
         ctx.confOptions.get("effective_user"),
         UserGroupInformation.getCurrentUser()).doAs(action);
->>>>>>> b626a2f3
     } catch (Throwable e) {
       throw ThriftUtils.toThrift(e);
     }
@@ -208,11 +204,7 @@
   protected <T> T assumeUserContextAndExecute(RequestContext ctx, PrivilegedAction<T> action) {
     try {
       return UserGroupInformation.createProxyUser(ctx.confOptions.get("effective_user"),
-<<<<<<< HEAD
-          UserGroupInformation.getLoginUser()).doAs(action);
-=======
           UserGroupInformation.getCurrentUser()).doAs(action);
->>>>>>> b626a2f3
     } catch (java.io.IOException e) {
       // This should only be thrown in the event getLoginUser() fails.
       throw new Error(e);
